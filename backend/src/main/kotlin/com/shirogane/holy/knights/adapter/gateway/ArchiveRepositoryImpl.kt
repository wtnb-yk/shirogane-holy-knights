package com.shirogane.holy.knights.adapter.gateway

import com.shirogane.holy.knights.domain.model.*
import com.shirogane.holy.knights.domain.repository.ArchiveRepository
import kotlinx.coroutines.reactor.awaitSingle
import kotlinx.coroutines.reactor.awaitSingleOrNull
import kotlinx.coroutines.runBlocking
import org.slf4j.LoggerFactory
import org.springframework.data.r2dbc.core.R2dbcEntityTemplate
import org.springframework.data.relational.core.query.Criteria
import org.springframework.data.relational.core.query.Query
import org.springframework.stereotype.Repository
import java.time.Instant

@Repository
class ArchiveRepositoryImpl(
    private val template: R2dbcEntityTemplate
) : ArchiveRepository {

    private val logger = LoggerFactory.getLogger(ArchiveRepositoryImpl::class.java)

    override fun findAll(limit: Int, offset: Int): List<Archive> {
        logger.info("アーカイブ一覧取得: limit=$limit, offset=$offset")
        return runBlocking {
            try {
                val archives = template.select(ArchiveEntity::class.java)
                    .matching(Query.empty().offset(offset.toLong()).limit(limit))
                    .all()
                    .collectList()
                    .awaitSingle()
                
                archives.map { runBlocking { buildArchive(it) } }
            } catch (e: Exception) {
                logger.error("アーカイブ一覧取得エラー", e)
                emptyList()
            }
        }
    }

    override fun count(): Int {
        logger.info("アーカイブ総数取得")
        return runBlocking {
            try {
                template.count(Query.empty(), ArchiveEntity::class.java)
                    .awaitSingle()
                    .toInt()
            } catch (e: Exception) {
                logger.error("アーカイブ総数取得エラー", e)
                0
            }
        }
    }

    override fun findById(id: ArchiveId): Archive? {
        logger.info("アーカイブ取得: id=$id")
        return runBlocking {
            try {
                val archive = template.select(ArchiveEntity::class.java)
                    .matching(Query.query(Criteria.where("id").`is`(id.value)))
                    .one()
                    .awaitSingleOrNull()
                
                archive?.let { buildArchive(it) }
            } catch (e: Exception) {
                logger.error("アーカイブ取得エラー: id=$id", e)
                null
            }
        }
    }

    override fun search(
        query: String?,
        tags: List<String>?,
        startDate: Instant?,
        endDate: Instant?,
        limit: Int,
        offset: Int
    ): List<Archive> {
        logger.info("アーカイブ検索: query=$query, tags=$tags")
        return runBlocking {
            try {
                var criteria = Criteria.empty()
                
                // タイトル・説明での部分一致検索
                query?.let {
                    criteria = criteria.and(
                        Criteria.where("title").like("%$it%")
                            .or(Criteria.where("description").like("%$it%"))
                    )
                }
                
                // 日付範囲検索
                startDate?.let {
                    criteria = criteria.and(Criteria.where("published_at").greaterThanOrEquals(it))
                }
                endDate?.let {
                    criteria = criteria.and(Criteria.where("published_at").lessThanOrEquals(it))
                }
                
                // タグ検索（簡易実装）
                tags?.takeIf { it.isNotEmpty() }?.let {
                    val tagCriteria = it.map { tag ->
                        Criteria.where("tags").like("%$tag%")
                    }.reduce { acc, criterion -> acc.or(criterion) }
                    criteria = criteria.and(tagCriteria)
                }
                
                val searchQuery = if (criteria == Criteria.empty()) {
                    Query.empty()
                } else {
                    Query.query(criteria)
                }.offset(offset.toLong()).limit(limit)
                
                val archives = template.select(ArchiveEntity::class.java)
                    .matching(searchQuery)
                    .all()
                    .collectList()
                    .awaitSingle()
                
                archives.map { runBlocking { buildArchive(it) } }
            } catch (e: Exception) {
                logger.error("アーカイブ検索エラー", e)
                emptyList()
            }
        }
    }

    override fun countBySearchCriteria(
        query: String?,
        tags: List<String>?,
        startDate: Instant?,
        endDate: Instant?
    ): Int {
        logger.info("検索結果総数取得")
        return runBlocking {
            try {
                var criteria = Criteria.empty()
                
                query?.let {
                    criteria = criteria.and(
                        Criteria.where("title").like("%$it%")
                            .or(Criteria.where("description").like("%$it%"))
                    )
                }
                
                startDate?.let {
                    criteria = criteria.and(Criteria.where("published_at").greaterThanOrEquals(it))
                }
                endDate?.let {
                    criteria = criteria.and(Criteria.where("published_at").lessThanOrEquals(it))
                }
                
                tags?.takeIf { it.isNotEmpty() }?.let {
                    val tagCriteria = it.map { tag ->
                        Criteria.where("tags").like("%$tag%")
                    }.reduce { acc, criterion -> acc.or(criterion) }
                    criteria = criteria.and(tagCriteria)
                }
                
                val countQuery = if (criteria == Criteria.empty()) {
                    Query.empty()
                } else {
                    Query.query(criteria)
                }
                
                template.count(countQuery, ArchiveEntity::class.java)
                    .awaitSingle()
                    .toInt()
            } catch (e: Exception) {
                logger.error("検索結果総数取得エラー", e)
                0
            }
        }
    }

    override fun getRelatedArchives(id: ArchiveId, limit: Int): List<Archive> {
        logger.info("関連アーカイブ取得: id=$id, limit=$limit")
        return runBlocking {
            try {
                // 簡易実装：同じチャンネルの最新アーカイブを取得
                val targetArchive = findById(id)
                if (targetArchive != null) {
                    template.select(ArchiveEntity::class.java)
                        .matching(
                            Query.query(
                                Criteria.where("channel_id").`is`(targetArchive.channelId.value)
                                    .and(Criteria.where("id").not(id.value))
                            ).limit(limit)
                        )
                        .all()
                        .map { runBlocking { buildArchive(it) } }
                        .collectList()
                        .awaitSingle()
                } else {
                    emptyList()
                }
            } catch (e: Exception) {
                logger.error("関連アーカイブ取得エラー: id=$id", e)
                emptyList()
            }
        }
    }

    /**
     * データベースエンティティからドメインモデルを構築するヘルパー関数
     */
    private suspend fun buildArchive(archiveEntity: ArchiveEntity): Archive {
        // 関連データを並行取得
        val videoDetailsDeferred = template.select(VideoDetailsEntity::class.java)
            .matching(Query.query(Criteria.where("archive_id").`is`(archiveEntity.id)))
            .one()
            .awaitSingleOrNull()

        val contentDetailsDeferred = template.select(ContentDetailsEntity::class.java)
            .matching(Query.query(Criteria.where("archive_id").`is`(archiveEntity.id)))
            .one()
            .awaitSingleOrNull()

        // タグ取得（archive_tags経由でjoin）
        val tagIds = template.select(ArchiveTagEntity::class.java)
            .matching(Query.query(Criteria.where("archive_id").`is`(archiveEntity.id)))
            .all()
            .collectList()
            .awaitSingle()

        val tags = if (tagIds.isNotEmpty()) {
            template.select(TagEntity::class.java)
                .matching(Query.query(Criteria.where("id").`in`(tagIds.map { it.tagId })))
                .all()
                .collectList()
                .awaitSingle()
        } else {
            emptyList()
        }

        // ドメインオブジェクトを構築
        return Archive(
            id = ArchiveId(archiveEntity.id),
            title = archiveEntity.title,
            publishedAt = archiveEntity.publishedAt,
            channelId = ChannelId(archiveEntity.channelId),
            videoDetails = videoDetailsDeferred?.let { 
                VideoDetails(
                    url = it.url,
                    duration = it.duration?.let { d -> Duration(d) },
                    thumbnailUrl = it.thumbnailUrl
                )
            },
            contentDetails = contentDetailsDeferred?.let {
                ContentDetails(
                    description = it.description,
                    isMembersOnly = it.isMembersOnly
                )
            },
            tags = tags.map { Tag(it.name) }
        )
    }
<<<<<<< HEAD
    
    /**
     * アーカイブのタグを取得
     */
    private fun getArchiveTags(archiveId: String): List<Tag> {
        val sql = """
            SELECT t.name
            FROM tags t
            JOIN archive_tags at ON t.id = at.tag_id
            WHERE at.archive_id = ?
        """.trimIndent()
        
        return jdbcTemplate.query(sql, arrayOf(archiveId)) { rs, _ ->
            Tag(rs.getString("name"))
        }
    }
    
    /**
     * 検索クエリ構築ヘルパーメソッド
     * SQL文と、バインド変数の値のマップを返す
     */
    private fun buildSearchQuery(
        query: String?,
        tags: List<String>?,
        startDate: Instant?,
        endDate: Instant?,
        isCountQuery: Boolean
    ): Pair<String, Map<String, Any>> {
        val whereConditions = mutableListOf<String>()
        val params = mutableMapOf<String, Any>()
        
        // ベースクエリ
        val baseSelect = if (isCountQuery) {
            """
            SELECT COUNT(*) FROM archives a
            LEFT JOIN content_details c ON a.id = c.archive_id
            """
        } else {
            """
            SELECT a.id, a.title, a.published_at, a.channel_id,
                   v.url, v.duration, v.thumbnail_url,
                   c.description, c.is_members_only
            FROM archives a
            LEFT JOIN video_details v ON a.id = v.archive_id
            LEFT JOIN content_details c ON a.id = c.archive_id
            """
        }
        
        // タイトル・説明の部分一致検索
        query?.let { q ->
            if (q.isNotBlank()) {
                whereConditions.add("(a.title ILIKE :query OR c.description ILIKE :query)")
                params["query"] = "%$q%"
            }
        }
        
        // 日付範囲検索
        startDate?.let { date ->
            whereConditions.add("a.published_at >= :startDate")
            params["startDate"] = Timestamp.from(date)
        }
        
        endDate?.let { date ->
            whereConditions.add("a.published_at <= :endDate")
            params["endDate"] = Timestamp.from(date)
        }
        
        // タグ検索
        tags?.let { tagList ->
            if (tagList.isNotEmpty()) {
                val tagPlaceholders = tagList.mapIndexed { index, _ -> ":tag$index" }.joinToString(", ")
                
                val tagCondition = """
                id IN (
                    SELECT archive_id 
                    FROM archive_tags at
                    JOIN tags t ON at.tag_id = t.id
                    WHERE t.name IN ($tagPlaceholders)
                    GROUP BY archive_id
                    HAVING COUNT(DISTINCT t.name) = ${tagList.size}
                )
                """
                
                whereConditions.add(tagCondition)
                
                tagList.forEachIndexed { index, tag ->
                    params["tag$index"] = tag
                }
            }
        }
        
        // WHERE句の構築
        val whereSql = if (whereConditions.isNotEmpty()) {
            "WHERE ${whereConditions.joinToString(" AND ")}"
        } else {
            ""
        }
        
        return Pair("$baseSelect $whereSql", params)
    }
}
=======
}

/**
 * データベーステーブルマッピング用エンティティ
 */
@org.springframework.data.relational.core.mapping.Table("archives")
data class ArchiveEntity(
    @org.springframework.data.annotation.Id
    val id: String,
    val title: String,
    val publishedAt: Instant,
    val channelId: String
)

@org.springframework.data.relational.core.mapping.Table("video_details")
data class VideoDetailsEntity(
    @org.springframework.data.annotation.Id
    val archiveId: String,
    val url: String,
    val duration: String?,
    val thumbnailUrl: String?
)

@org.springframework.data.relational.core.mapping.Table("content_details")
data class ContentDetailsEntity(
    @org.springframework.data.annotation.Id
    val archiveId: String,
    val description: String?,
    val isMembersOnly: Boolean = false
)

@org.springframework.data.relational.core.mapping.Table("archive_tags")
data class ArchiveTagEntity(
    @org.springframework.data.annotation.Id
    val id: Long? = null,
    val archiveId: String,
    val tagId: Long
)

@org.springframework.data.relational.core.mapping.Table("tags")
data class TagEntity(
    @org.springframework.data.annotation.Id
    val id: Long? = null,
    val name: String
)
>>>>>>> 9092bd33
<|MERGE_RESOLUTION|>--- conflicted
+++ resolved
@@ -255,109 +255,6 @@
             tags = tags.map { Tag(it.name) }
         )
     }
-<<<<<<< HEAD
-    
-    /**
-     * アーカイブのタグを取得
-     */
-    private fun getArchiveTags(archiveId: String): List<Tag> {
-        val sql = """
-            SELECT t.name
-            FROM tags t
-            JOIN archive_tags at ON t.id = at.tag_id
-            WHERE at.archive_id = ?
-        """.trimIndent()
-        
-        return jdbcTemplate.query(sql, arrayOf(archiveId)) { rs, _ ->
-            Tag(rs.getString("name"))
-        }
-    }
-    
-    /**
-     * 検索クエリ構築ヘルパーメソッド
-     * SQL文と、バインド変数の値のマップを返す
-     */
-    private fun buildSearchQuery(
-        query: String?,
-        tags: List<String>?,
-        startDate: Instant?,
-        endDate: Instant?,
-        isCountQuery: Boolean
-    ): Pair<String, Map<String, Any>> {
-        val whereConditions = mutableListOf<String>()
-        val params = mutableMapOf<String, Any>()
-        
-        // ベースクエリ
-        val baseSelect = if (isCountQuery) {
-            """
-            SELECT COUNT(*) FROM archives a
-            LEFT JOIN content_details c ON a.id = c.archive_id
-            """
-        } else {
-            """
-            SELECT a.id, a.title, a.published_at, a.channel_id,
-                   v.url, v.duration, v.thumbnail_url,
-                   c.description, c.is_members_only
-            FROM archives a
-            LEFT JOIN video_details v ON a.id = v.archive_id
-            LEFT JOIN content_details c ON a.id = c.archive_id
-            """
-        }
-        
-        // タイトル・説明の部分一致検索
-        query?.let { q ->
-            if (q.isNotBlank()) {
-                whereConditions.add("(a.title ILIKE :query OR c.description ILIKE :query)")
-                params["query"] = "%$q%"
-            }
-        }
-        
-        // 日付範囲検索
-        startDate?.let { date ->
-            whereConditions.add("a.published_at >= :startDate")
-            params["startDate"] = Timestamp.from(date)
-        }
-        
-        endDate?.let { date ->
-            whereConditions.add("a.published_at <= :endDate")
-            params["endDate"] = Timestamp.from(date)
-        }
-        
-        // タグ検索
-        tags?.let { tagList ->
-            if (tagList.isNotEmpty()) {
-                val tagPlaceholders = tagList.mapIndexed { index, _ -> ":tag$index" }.joinToString(", ")
-                
-                val tagCondition = """
-                id IN (
-                    SELECT archive_id 
-                    FROM archive_tags at
-                    JOIN tags t ON at.tag_id = t.id
-                    WHERE t.name IN ($tagPlaceholders)
-                    GROUP BY archive_id
-                    HAVING COUNT(DISTINCT t.name) = ${tagList.size}
-                )
-                """
-                
-                whereConditions.add(tagCondition)
-                
-                tagList.forEachIndexed { index, tag ->
-                    params["tag$index"] = tag
-                }
-            }
-        }
-        
-        // WHERE句の構築
-        val whereSql = if (whereConditions.isNotEmpty()) {
-            "WHERE ${whereConditions.joinToString(" AND ")}"
-        } else {
-            ""
-        }
-        
-        return Pair("$baseSelect $whereSql", params)
-    }
-}
-=======
 }
 
 /**
@@ -402,5 +299,4 @@
     @org.springframework.data.annotation.Id
     val id: Long? = null,
     val name: String
-)
->>>>>>> 9092bd33
+)